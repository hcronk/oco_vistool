"""
oco2_modis_vistool.py

The purpose of this script is to pull Aqua-MODIS RGB images from Worldview
using the NASA GIBS API and overlay various OCO-2 data fields for case study 
analysis in support of OCO-2 cloud and aerosol screening validation.

GIBS developer documentation:https://wiki.earthdata.nasa.gov/display/GIBS/GIBS+API+for+Developers

Minimum command line call:
python oco2_modis_vistool.py

Output:
Image (.png) named variable_region_date_quality_warn.png by default in specified output directory (default: code directory)

Requirements:

1) json configuration file (default: oco2_modis_vistool_config.json in code directory)
2) This script is meant to run on ocomaster at Colorado State University. 
   To run it elsewhere, the data locations will need to be updated 
   and modules will need to be verified.

Authors:
Natalie Tourville <natalie.tourville@colostate.edu>
Heather Cronk <heather.cronk@colostate.edu>

Revision history:
08/2016 (N.D. Tourville; H.Q. Cronk): Initial version

"""

import warnings
warnings.filterwarnings("ignore")

import os
import sys
from glob import glob

from OCO2FileOps import *
import h5py

import numpy as np
import math

import cartopy.crs as ccrs
import cartopy.feature as cfeature
import matplotlib as mpl
import matplotlib.pyplot as plt

from osgeo import gdal, osr
from shapely.ops import transform as geom_transform

import xml.etree.ElementTree as ET
import json
import argparse

import re

class ConfigFile:

    def __init__(self, json_file):
        self.cf = json_file
	
    def exists(self):
        return glob(self.cf)
	
    def get_contents(self):
        return(json.load(open(self.cf)))

def update_GIBS_xml(date, xml_file):

    """
    Puts the date of interest into the GIBS XML file
    """
    
    tree = ET.parse(xml_file)
    root = tree.getroot()

    url = root[0][0].text

    old_date = re.split('/', url)[6]

    new_url = re.sub(old_date, date, url)

    root[0][0].text = new_url
    tree.write(xml_file)
    
def pull_Aqua_RGB_GIBS(lat_ul, lon_ul, lat_lr, lon_lr, xml_file, tif_file, xsize=1200, ysize=1000):
    
    """
    Pulls the Aqua RGB imagery from WorldView using GIBS and puts it in specified tif file with associated metadata
    """ 
    
<<<<<<< HEAD
    cmd = "/usr/bin/gdal_translate -of GTiff -outsize "+str(xsize)+" "+str(ysize)+" -projwin "+str(lon_ul)+" "+str(lat_ul)+" "+str(lon_lr)+" "+str(lat_lr)+" "+xml_file+" "+tif_file

=======
    cmd = "gdal_translate -of GTiff -outsize "+str(xsize)+" "+str(ysize)+" -projwin "+str(lon_ul)+" "+str(lat_ul)+" "+str(lon_lr)+" "+str(lat_lr)+" "+xml_file+" "+tif_file
    print cmd
>>>>>>> ae2ad505
    os.system(cmd)

def do_modis_overlay_plot(
    geo_lower_right, geo_upper_left, date, region, 
    var_lat, var_lon, var_vals, var_lims=None, interest_pt=None, cmap='jet', 
    outfile=None, var_label=None):

    if var_lims is None:
        var_lims = var_vals.min(), var_vals.max()

    lat_ul = geo_upper_left[0]
    lon_ul = geo_upper_left[1]
    lat_lr = geo_lower_right[0]
    lon_lr = geo_lower_right[1]

    ### Pull Aqua-MODIS RGB from GIBS ###

    update_GIBS_xml(date, xml_file)

    print "Pulling RGB"
    try:
        pull_Aqua_RGB_GIBS(lat_ul, lon_ul, lat_lr, lon_lr,  xml_file, code_dir+'/intermediate_RGB.tif')
    except:
        print "Problem pulling RGB. Check that the geolocation bounds specified in the configuration file are for the upper left hand corner and the lower right hand corner"


    ### Pull in and prep RGB tif file ###

    ds = gdal.Open(code_dir+'/intermediate_RGB.tif')
    data = ds.ReadAsArray()
    gt = ds.GetGeoTransform()
    proj = ds.GetProjection()

    inproj = osr.SpatialReference()
    inproj.ImportFromWkt(proj)

    width = ds.RasterXSize
    height = ds.RasterYSize

    #Calculate lat/lon lims of RGB
    minx = gt[0]
    miny = gt[3] + width*gt[4] + height*gt[5]
    maxx = gt[0] + width*gt[1] + height*gt[2]
    maxy = gt[3]

    # get subset of var values etc.
    latlon_subset_mask = np.logical_and(
        np.logical_and(var_lat <= maxy, var_lat >= miny), 
        np.logical_and(var_lon <= maxx, var_lon >= minx) )

    #lat_subset_idx = set(np.where(np.logical_and(var_lat <= maxy, var_lat >= miny))[0])
    #lon_subset_idx = set(np.where(np.logical_and(var_lon <= maxx, var_lon >= minx))[0])
    #latlon_subset_idx = list(lat_subset_idx.intersection(lon_subset_idx))

    var_lon_subset = var_lon[latlon_subset_mask]
    var_lat_subset = var_lat[latlon_subset_mask]
    var_vals_subset = var_vals[latlon_subset_mask]

    ### Plot prep ###
    states_provinces = cfeature.NaturalEarthFeature(
        category='cultural',
        name='admin_1_states_provinces_lines',
        scale='50m',
        facecolor='none')

    ### Plot the image ###
    fig = plt.figure(figsize=(5,10))

    img = plt.imread(code_dir+'/intermediate_RGB.tif')
    img_extent = (minx, maxx, miny, maxy)

    ax = plt.axes(projection=ccrs.PlateCarree())
    ax.imshow(img, origin='upper', transform=ccrs.PlateCarree(), extent=img_extent)
    ax.coastlines(resolution='10m', color='black', linewidth=1)
    ax.add_feature(states_provinces, edgecolor='black', linewidth=1)

    ax.scatter(var_lon_subset, var_lat_subset, c=var_vals_subset, 
               cmap=cmap, edgecolor='none', s=5, vmax=var_lims[1], vmin=var_lims[0])

    cb_ax1 = fig.add_axes([.75, .3, .04, .4])
    norm = mpl.colors.Normalize(vmin = var_lims[0], vmax = var_lims[1])
    cb1 = mpl.colorbar.ColorbarBase(cb_ax1, cmap='jet', orientation = 'vertical', norm = norm)
    if var_label is not None:
        cb1_lab = cb1.ax.set_xlabel(var_label)
    cb1.ax.xaxis.set_label_position("top")

    if interest_pt is not None:
        # plot something here?
        pass

    #print "\nSaving figure. You may see a warning here but it does not affect anything"
    if outfile is not None:
        fig.savefig(outfile, dpi=150, bbox_inches='tight')
        print "\nFigure saved at "+outfile
    os.remove(code_dir+'/intermediate_RGB.tif')
    print "All Done!"


### Static Defnitions

code_dir = os.path.dirname(os.path.realpath(__file__))
xml_file = code_dir+'/GIBS_Aqua_MODIS_truecolor.xml'

if __name__ == "__main__":

<<<<<<< HEAD
### Dynamic Definitions: get information from config file ###

parser = argparse.ArgumentParser(description="Get configuration file")
parser.add_argument('config_file_loc', type=str, default=code_dir+'/oco2_modis_vistool_config.json', nargs='?',
                    help="Name of config file (default: oco2_modis_vistool_config.json in code directory)")
args = parser.parse_args()
config_file = ConfigFile(args.config_file_loc)

if config_file.exists():
    orbit_info_dict = config_file.get_contents()
else:
    print 'The expected configuration file '+ args.config_file_loc + ' DNE in ' + code_dir
    print 'Exiting'
    sys.exit()


date = orbit_info_dict['date']
straight_up_date = date.replace("-", "")
lat_ul = orbit_info_dict['geo_upper_left'][0]
lon_ul = orbit_info_dict['geo_upper_left'][1]
lat_lr = orbit_info_dict['geo_lower_right'][0]
lon_lr = orbit_info_dict['geo_lower_right'][1]
overlay_info_dict = orbit_info_dict['oco2_overlay_info']
var_file = overlay_info_dict['file']
if not glob(var_file):
    print var_file+" does not exist."
    print "Exiting"
    sys.exit()
var_name = overlay_info_dict['variable']
var_plot_name = re.split('/', var_name)[-1]
lat_name = overlay_info_dict['lat_name']
lon_name = overlay_info_dict['lon_name']
orbit_int = overlay_info_dict['orbit']

#delta_lat = lat_ul - lat_lr
#delta_lon = lon_ul - lon_lr
#if delta_lon > 180:
#    delta_lon -= 360
#delta_lon = abs(delta_lon)
#
#print delta_lat
#print delta_lon
##sys.exit()

if re.search('oco2_Lt', var_file):
    lite = True
    print "\nLite overlay file detected. Checking for QF and Warn specs..."
=======
    ### Dynamic Definitions: get information from config file ###

    parser = argparse.ArgumentParser(description="Get configuration file")
    parser.add_argument('config_file_loc', type=str, default=code_dir+'/oco2_modis_vistool_config.json', nargs='?',
                        help="Name of config file (default: oco2_modis_vistool_config.json in code directory)")
    args = parser.parse_args()
    config_file = ConfigFile(args.config_file_loc)

    if config_file.exists():
        orbit_info_dict = config_file.get_contents()
    else:
        print 'The expected configuration file '+ args.config_file_loc + ' DNE in ' + code_dir
        print 'Exiting'
        sys.exit()


    date = orbit_info_dict['date']
    straight_up_date = date.replace("-", "")
    #lat_ul = orbit_info_dict['geo_upper_left'][0]
    #lon_ul = orbit_info_dict['geo_upper_left'][1]
    #lat_lr = orbit_info_dict['geo_lower_right'][0]
    #lon_lr = orbit_info_dict['geo_lower_right'][1]
>>>>>>> ae2ad505
    
    region = orbit_info_dict['region']
    overlay_info_dict = orbit_info_dict['oco2_overlay_info']
    var_file = overlay_info_dict['file']
    if not glob(var_file):
        print var_file+" does not exist."
        print "Exiting"
        sys.exit()
    var_name = overlay_info_dict['variable']
    var_lims = overlay_info_dict['variable_plot_lims']
    lat_name = overlay_info_dict['lat_name']
    lon_name = overlay_info_dict['lon_name']
    orbit_int = overlay_info_dict['orbit']

    if re.search('oco2_Lt', var_file):
        lite = True
        print "\nLite overlay file detected. Checking for QF and Warn specs..."
    
        try:
            lite_quality = overlay_info_dict['lite_QF']
        except:
            print "No quality specifications detected. Output plot will contain all quality soundings"
            lite_quality = 'all'
        if not lite_quality:
            print "No quality specifications detected. Output plot will contain all quality soundings"
            lite_quality = 'all'
        if lite_quality not in ['', 'all', 'good', 'bad']:
            print "Unexpected quality flag specification. Options are '', 'all', 'good', or 'bad'"
            print "Exiting"
            sys.exit()
    
        try:
            lite_warn_lims = overlay_info_dict['lite_warn_lims']
        except:
            print "No warn specifications detected. Output plot will contain all warn levels"
            lite_warn_lims = [0, 20]
        if not lite_warn_lims:
            print "No warn specifications detected. Output plot will contain all warn levels"
            lite_warn_lims = [0, 20]
        if lite_warn_lims[0] > lite_warn_lims[1]:
            print "Lower warn limit is greater than upper warn limit."
            print "Exiting"
            sys.exit()
        for lim in lite_warn_lims:
            if lim not in np.arange(21):
                print "Unexpected warn level specification. Limits must be within [0, 20]."
                print "Exiting"
                sys.exit()
        
    print "Output plot will include "+lite_quality+" quality soundings with warn levels within "+str(lite_warn_lims)+"\n"

    try:
        interest_pt = orbit_info_dict['ground_site']
    except:
        interest_pt = []
    try:
        output_dir = orbit_info_dict['output_dir']
    except:
<<<<<<< HEAD
        print "No warn specifications detected. Output plot will contain all warn levels"
	lite_warn_lims = [0, 20]
    if not lite_warn_lims:
        print "No warn specifications detected. Output plot will contain all warn levels"
	lite_warn_lims = [0, 20]
    if lite_warn_lims[0] > lite_warn_lims[1]:
        print "Lower warn limit is greater than upper warn limit."
	print "Exiting"
	sys.exit()
    for lim in lite_warn_lims:
        if lim not in np.arange(21):
            print "Unexpected warn level specification. Limits must be within [0, 20]."
	    print "Exiting"
	    sys.exit()
    
print "Output plot will include "+lite_quality+" quality soundings with warn levels within "+str(lite_warn_lims)+"\n"

try:
    interest_pt = orbit_info_dict['ground_site']
except:
    interest_pt = []

try:
    output_dir = orbit_info_dict['output_dir']
except:
    output_dir = code_dir
if not output_dir or not glob(output_dir):
    print "Either there was no output location specified or the one specified does not exist. Output will go in the code directory"
    output_dir = code_dir
  
try:
    outfile_name = orbit_info_dict['outfile']
except:
    outfile_name = ""

try:
    var_lims = overlay_info_dict['variable_plot_lims']
except:
    var_lims = []

try:
    cmap = overlay_info_dict['cmap']
except:
    cmap = ""
if not cmap:
    cmap = "jet"
    
try:    
    region = orbit_info_dict['region']
except:
    region = ""

### Pull Aqua-MODIS RGB from GIBS ###

update_GIBS_xml(date, xml_file)

print "Pulling RGB"
try:
    pull_Aqua_RGB_GIBS(lat_ul, lon_ul, lat_lr, lon_lr,  xml_file, code_dir+'/intermediate_RGB.tif')
except:
    print "Problem pulling RGB. Check that the geolocation bounds specified in the configuration file are for the upper left hand corner and the lower right hand corner"


### Pull in and prep RGB tif file ###

ds = gdal.Open(code_dir+'/intermediate_RGB.tif')
data = ds.ReadAsArray()
gt = ds.GetGeoTransform()
proj = ds.GetProjection()

inproj = osr.SpatialReference()
inproj.ImportFromWkt(proj)

width = ds.RasterXSize
height = ds.RasterYSize

#Calculate lat/lon lims of RGB
minx = gt[0]
miny = gt[3] + width*gt[4] + height*gt[5]
maxx = gt[0] + width*gt[1] + height*gt[2]
maxy = gt[3]


### Prep OCO-2 Variable ###

h5 = h5py.File(var_file)
try:
    oco2_data_obj = h5[var_name]
    oco2_data = h5[var_name][:]
    oco2_data_long_name = oco2_data_obj.attrs.get('long_name')[0]
    oco2_data_units = oco2_data_obj.attrs.get('units')[0]
except:
    print var_name+" DNE in "+var_file
    print "Check that the variable name includes any necessary group paths. Ex: /Preprocessors/dp_abp"
    print "Exiting"
    sys.exit()
try:
    lat_data = h5[lat_name][:]
except:
    print lat_name+" DNE in "+var_file
    print "Check that the variable name includes any necessary group paths. Ex: SoundingGeometry/sounding_latitude"
    print "Exiting"
    sys.exit()
try:
    lon_data = h5[lon_name][:]
except:
    print lon_name+" DNE in "+var_file
    print "Check that the variable name includes any necessary group paths. Ex: SoundingGeometry/sounding_longitude"
    print "Exiting"
    sys.exit()
h5.close()

if lite:
    
    qf_file_tag = "_all_quality"

    lite_file = LiteFile(var_file)
    lite_file.open_file()
    lite_lat = lite_file.get_lat()
    lite_lon = lite_file.get_lon()
    lite_sid = lite_file.get_sid()
    lite_xco2 = lite_file.get_xco2()
    lite_warn = lite_file.get_warn()
    lite_qf = lite_file.get_qf()
    lite_orbit = lite_file.get_orbit()
    lite_file.close_file()


    orbit_subset = np.where(lite_orbit == orbit_int)
    lite_lat = lite_lat[orbit_subset]
    lite_lon = lite_lon[orbit_subset]
    lite_sid = lite_sid[orbit_subset]
    lite_qf = lite_qf[orbit_subset]
    lite_xco2 = lite_xco2[orbit_subset]
    lite_warn = lite_warn[orbit_subset]
    oco2_data = oco2_data[orbit_subset]
    lat_data = lat_data[orbit_subset]
    lon_data = lon_data[orbit_subset]
=======
        output_dir = code_dir
    if not output_dir or not glob(output_dir):
        print "Either there was no output location specified or the one specified does not exist. Output will go in the code directory"
        output_dir = code_dir


    ### Prep OCO-2 Variable ###

    h5 = h5py.File(var_file)
    try:
        oco2_data = h5[var_name][:]
    except:
        print var_name+" DNE in "+var_file
        print "Check that the variable name includes any necessary group paths. Ex: /Preprocessors/dp_abp"
        print "Exiting"
        sys.exit()
    try:
        lat_data = h5[lat_name][:]
    except:
        print lat_name+" DNE in "+var_file
        print "Check that the variable name includes any necessary group paths. Ex: SoundingGeometry/sounding_latitude"
        print "Exiting"
        sys.exit()
    try:
        lon_data = h5[lon_name][:]
    except:
        print lon_name+" DNE in "+var_file
        print "Check that the variable name includes any necessary group paths. Ex: SoundingGeometry/sounding_longitude"
        print "Exiting"
        sys.exit()
    h5.close()

    if lite:
    
        qf_file_tag = "_all_quality"

        lite_file = LiteFile(var_file)
        lite_file.open_file()
        lite_lat = lite_file.get_lat()
        lite_lon = lite_file.get_lon()
        lite_sid = lite_file.get_sid()
        lite_xco2 = lite_file.get_xco2()
        lite_warn = lite_file.get_warn()
        lite_qf = lite_file.get_qf()
        lite_orbit = lite_file.get_orbit()
        lite_file.close_file()


        orbit_subset = np.where(lite_orbit == orbit_int)
        lite_lat = lite_lat[orbit_subset]
        lite_lon = lite_lon[orbit_subset]
        lite_sid = lite_sid[orbit_subset]
        lite_qf = lite_qf[orbit_subset]
        lite_xco2 = lite_xco2[orbit_subset]
        lite_warn = lite_warn[orbit_subset]
>>>>>>> ae2ad505
    
        # the subset mask part is now 
        # pushed into the do_modis_overlay_plot()
        #lite_lat_subset_mask = set(np.where(np.logical_and(lite_lat <= maxy, lite_lat >= miny))[0])
        #lite_lon_subset_mask = set(np.where(np.logical_and(lite_lon <= maxx, lite_lon >= minx))[0])
	
        #lite_latlon_subset_mask = list(lite_lat_subset_mask.intersection(lite_lon_subset_mask))
        
<<<<<<< HEAD
    lite_lat = lite_lat[lite_latlon_subset_mask]
    lite_lon = lite_lon[lite_latlon_subset_mask]
    lite_sid = lite_sid[lite_latlon_subset_mask]
    lite_qf = lite_qf[lite_latlon_subset_mask]
    lite_xco2 = lite_xco2[lite_latlon_subset_mask]
    lite_warn = lite_warn[lite_latlon_subset_mask]
    oco2_data = oco2_data[lite_latlon_subset_mask]
    lat_data = lat_data[lite_latlon_subset_mask]
    lon_data = lon_data[lite_latlon_subset_mask]

    print "Number of Lite soundings:", len(lite_sid)
=======
        #lite_lat = lite_lat[lite_latlon_subset_mask]
        #lite_lon = lite_lon[lite_latlon_subset_mask]
        #lite_sid = lite_sid[lite_latlon_subset_mask]
        #lite_qf = lite_qf[lite_latlon_subset_mask]
        #lite_xco2 = lite_xco2[lite_latlon_subset_mask]
        #lite_warn = lite_warn[lite_latlon_subset_mask]

        print "Number of Lite soundings:", len(lite_sid)
>>>>>>> ae2ad505
    
    
        if lite_quality == 'good':
    
<<<<<<< HEAD
        quality_mask = np.where(lite_qf == 0)
	qf_file_tag = "_good_quality"
	
	lite_lat = lite_lat[quality_mask]
	lite_lon = lite_lon[quality_mask]
	lite_xco2 = lite_xco2[quality_mask]
	lite_warn = lite_warn[quality_mask]
	oco2_data = oco2_data[quality_mask]
	lat_data = lat_data[quality_mask]
	lon_data = lon_data[quality_mask]
=======
            quality_mask = np.where(lite_qf == 0)
	
            lite_lat = lite_lat[quality_mask]
            lite_lon = lite_lon[quality_mask]
            lite_xco2 = lite_xco2[quality_mask]
            lite_warn = lite_warn[quality_mask]
	
            qf_file_tag = "_good_quality"
>>>>>>> ae2ad505
	
        if lite_quality == 'bad':
    
<<<<<<< HEAD
        quality_mask = np.where(lite_qf == 1)
	qf_file_tag = "_bad_quality"
	
	lite_lat = lite_lat[quality_mask]
	lite_lon = lite_lon[quality_mask]
	lite_xco2 = lite_xco2[quality_mask]
	lite_warn = lite_warn[quality_mask]
	oco2_data = oco2_data[quality_mask]
	lat_data = lat_data[quality_mask]
	lon_data = lon_data[quality_mask]
	
=======
            quality_mask = np.where(lite_qf == 1)
	
            lite_lat = lite_lat[quality_mask]
            lite_lon = lite_lon[quality_mask]
            lite_xco2 = lite_xco2[quality_mask]
            lite_warn = lite_warn[quality_mask]
	
            qf_file_tag = "_bad_quality"
>>>>>>> ae2ad505
	
        warn_mask = np.where(np.logical_and(lite_warn <= lite_warn_lims[1], lite_warn >= lite_warn_lims[0]))[0]
    
<<<<<<< HEAD
    lite_lat = lite_lat[warn_mask]
    lite_lon = lite_lon[warn_mask]
    lite_xco2 = lite_xco2[warn_mask]
    lite_warn = lite_warn[warn_mask]
    oco2_data = oco2_data[warn_mask]
    lat_data = lat_data[warn_mask]
    lon_data = lon_data[warn_mask]

    wl_file_tag = "_WL_"+str(lite_warn_lims[0])+"to"+str(lite_warn_lims[1])

if not var_lims:
    var_lims = [np.min(oco2_data), np.max(oco2_data)]
vmax = int(math.ceil(var_lims[1]))
vmin = int(math.floor(var_lims[0]))

### Plot prep ###

oco2_data_long_name = re.sub("_", " ", oco2_data_long_name)
cbar_strings = re.split(' ', oco2_data_long_name)
cbar_cap_strings = ""

for i, s in enumerate(cbar_strings):
    cap_s = s
    if not s[0].isupper():
        cap_s = s.capitalize()
    if i % 2 != 0:
        cbar_cap_strings = cbar_cap_strings + cap_s +"\n"
    else: 
        cbar_cap_strings = cbar_cap_strings + cap_s +" "
cbar_cap_strings = cbar_cap_strings[:-1]
cbar_name = cbar_cap_strings+'\n('+oco2_data_units+')'

states_provinces = cfeature.NaturalEarthFeature(
    category='cultural',
    name='admin_1_states_provinces_lines',
    scale='50m',
    facecolor='none')

if not outfile_name:
    if region:
        outfile_name = var_plot_name+"_"+region+"_"+straight_up_date+qf_file_tag+wl_file_tag+".png"
    else:
        outfile_name = var_plot_name+"_"+straight_up_date+qf_file_tag+wl_file_tag+".png"
outfile = output_dir+"/"+outfile_name

### Plot the image ###
fig = plt.figure(figsize=(5,10))

img = plt.imread(code_dir+'/intermediate_RGB.tif')
img_extent = (minx, maxx, miny, maxy)

ax = plt.axes(projection=ccrs.PlateCarree())
ax.imshow(img, origin='upper', transform=ccrs.PlateCarree(), extent=img_extent)
ax.coastlines(resolution='10m', color='black', linewidth=1)
ax.add_feature(states_provinces, edgecolor='black', linewidth=1)
ax.add_feature(cfeature.BORDERS, edgecolor='black', linewidth=1)
if interest_pt:
    ax.plot(interest_pt[1], interest_pt[0], 'w*', markersize=10, transform=ccrs.Geodetic())

ax.scatter(lon_data, lat_data, c=oco2_data, cmap=cmap, edgecolor='none', s=2, vmin=vmin, vmax=vmax)

cb_ax1 = fig.add_axes([.88, .3, .04, .4])
norm = mpl.colors.Normalize(vmin = vmin, vmax = vmax)
cb1 = mpl.colorbar.ColorbarBase(cb_ax1, cmap='jet', orientation = 'vertical', norm = norm)
cb1_lab = cb1.ax.set_xlabel(cbar_name, labelpad=8)
#cb1.ax.xticklabel_format(style
cb1_lab.set_fontsize(7)
cb1.ax.xaxis.set_label_position("top")
cb1.ax.tick_params(labelsize=6)
=======
        lite_lat = lite_lat[warn_mask]
        lite_lon = lite_lon[warn_mask]
        lite_xco2 = lite_xco2[warn_mask]
        lite_warn = lite_warn[warn_mask]

        wl_file_tag = "_WL_"+str(lite_warn_lims[0])+"to"+str(lite_warn_lims[1])

    outfile = output_dir+'/'+region+"_"+straight_up_date+qf_file_tag+wl_file_tag+".png"
>>>>>>> ae2ad505

    do_modis_overlay_plot(orbit_info_dict['geo_lower_right'], 
                          orbit_info_dict['geo_upper_left'],
                          date, region, lite_lat, lite_lon, lite_xco2, 
                          var_lims=var_lims, outfile=outfile, var_label='XCO2\n(ppm)')<|MERGE_RESOLUTION|>--- conflicted
+++ resolved
@@ -90,18 +90,11 @@
     """
     Pulls the Aqua RGB imagery from WorldView using GIBS and puts it in specified tif file with associated metadata
     """ 
-    
-<<<<<<< HEAD
     cmd = "/usr/bin/gdal_translate -of GTiff -outsize "+str(xsize)+" "+str(ysize)+" -projwin "+str(lon_ul)+" "+str(lat_ul)+" "+str(lon_lr)+" "+str(lat_lr)+" "+xml_file+" "+tif_file
-
-=======
-    cmd = "gdal_translate -of GTiff -outsize "+str(xsize)+" "+str(ysize)+" -projwin "+str(lon_ul)+" "+str(lat_ul)+" "+str(lon_lr)+" "+str(lat_lr)+" "+xml_file+" "+tif_file
-    print cmd
->>>>>>> ae2ad505
     os.system(cmd)
 
 def do_modis_overlay_plot(
-    geo_lower_right, geo_upper_left, date, region, 
+    geo_lower_right, geo_upper_left, date, 
     var_lat, var_lon, var_vals, var_lims=None, interest_pt=None, cmap='jet', 
     outfile=None, var_label=None):
 
@@ -173,27 +166,26 @@
     ax.imshow(img, origin='upper', transform=ccrs.PlateCarree(), extent=img_extent)
     ax.coastlines(resolution='10m', color='black', linewidth=1)
     ax.add_feature(states_provinces, edgecolor='black', linewidth=1)
+    ax.add_feature(cfeature.BORDERS, edgecolor='black', linewidth=1)
+    if interest_pt is not None:
+        ax.plot(interest_pt[1], interest_pt[0], 'w*', markersize=10, transform=ccrs.Geodetic())
 
     ax.scatter(var_lon_subset, var_lat_subset, c=var_vals_subset, 
-               cmap=cmap, edgecolor='none', s=5, vmax=var_lims[1], vmin=var_lims[0])
-
-    cb_ax1 = fig.add_axes([.75, .3, .04, .4])
-    norm = mpl.colors.Normalize(vmin = var_lims[0], vmax = var_lims[1])
-    cb1 = mpl.colorbar.ColorbarBase(cb_ax1, cmap='jet', orientation = 'vertical', norm = norm)
-    if var_label is not None:
-        cb1_lab = cb1.ax.set_xlabel(var_label)
+               cmap=cmap, edgecolor='none', s=2, vmax=var_lims[1], vmin=var_lims[0])
+
+    cb_ax1 = fig.add_axes([.88, .3, .04, .4])
+    norm = mpl.colors.Normalize(vmin = vmin, vmax = vmax)
+    cb1 = mpl.colorbar.ColorbarBase(cb_ax1, cmap=cmap, orientation = 'vertical', norm = norm)
+    cb1_lab = cb1.ax.set_xlabel(cbar_name, labelpad=8)
+    cb1_lab.set_fontsize(7)
     cb1.ax.xaxis.set_label_position("top")
-
-    if interest_pt is not None:
-        # plot something here?
-        pass
-
-    #print "\nSaving figure. You may see a warning here but it does not affect anything"
-    if outfile is not None:
-        fig.savefig(outfile, dpi=150, bbox_inches='tight')
-        print "\nFigure saved at "+outfile
+    cb1.ax.tick_params(labelsize=6)
+
+
+    fig.savefig(outfile, dpi=150, bbox_inches='tight')
+    print "\nFigure saved at "+outfile
+    print "code directory in subroutine:", code_dir
     os.remove(code_dir+'/intermediate_RGB.tif')
-    print "All Done!"
 
 
 ### Static Defnitions
@@ -203,69 +195,20 @@
 
 if __name__ == "__main__":
 
-<<<<<<< HEAD
-### Dynamic Definitions: get information from config file ###
-
-parser = argparse.ArgumentParser(description="Get configuration file")
-parser.add_argument('config_file_loc', type=str, default=code_dir+'/oco2_modis_vistool_config.json', nargs='?',
-                    help="Name of config file (default: oco2_modis_vistool_config.json in code directory)")
-args = parser.parse_args()
-config_file = ConfigFile(args.config_file_loc)
-
-if config_file.exists():
-    orbit_info_dict = config_file.get_contents()
-else:
-    print 'The expected configuration file '+ args.config_file_loc + ' DNE in ' + code_dir
-    print 'Exiting'
-    sys.exit()
-
-
-date = orbit_info_dict['date']
-straight_up_date = date.replace("-", "")
-lat_ul = orbit_info_dict['geo_upper_left'][0]
-lon_ul = orbit_info_dict['geo_upper_left'][1]
-lat_lr = orbit_info_dict['geo_lower_right'][0]
-lon_lr = orbit_info_dict['geo_lower_right'][1]
-overlay_info_dict = orbit_info_dict['oco2_overlay_info']
-var_file = overlay_info_dict['file']
-if not glob(var_file):
-    print var_file+" does not exist."
-    print "Exiting"
-    sys.exit()
-var_name = overlay_info_dict['variable']
-var_plot_name = re.split('/', var_name)[-1]
-lat_name = overlay_info_dict['lat_name']
-lon_name = overlay_info_dict['lon_name']
-orbit_int = overlay_info_dict['orbit']
-
-#delta_lat = lat_ul - lat_lr
-#delta_lon = lon_ul - lon_lr
-#if delta_lon > 180:
-#    delta_lon -= 360
-#delta_lon = abs(delta_lon)
-#
-#print delta_lat
-#print delta_lon
-##sys.exit()
-
-if re.search('oco2_Lt', var_file):
-    lite = True
-    print "\nLite overlay file detected. Checking for QF and Warn specs..."
-=======
     ### Dynamic Definitions: get information from config file ###
 
     parser = argparse.ArgumentParser(description="Get configuration file")
     parser.add_argument('config_file_loc', type=str, default=code_dir+'/oco2_modis_vistool_config.json', nargs='?',
-                        help="Name of config file (default: oco2_modis_vistool_config.json in code directory)")
+                	help="Name of config file (default: oco2_modis_vistool_config.json in code directory)")
     args = parser.parse_args()
     config_file = ConfigFile(args.config_file_loc)
 
     if config_file.exists():
-        orbit_info_dict = config_file.get_contents()
+	orbit_info_dict = config_file.get_contents()
     else:
-        print 'The expected configuration file '+ args.config_file_loc + ' DNE in ' + code_dir
-        print 'Exiting'
-        sys.exit()
+	print 'The expected configuration file '+ args.config_file_loc + ' DNE in ' + code_dir
+	print 'Exiting'
+	sys.exit()
 
 
     date = orbit_info_dict['date']
@@ -274,7 +217,28 @@
     #lon_ul = orbit_info_dict['geo_upper_left'][1]
     #lat_lr = orbit_info_dict['geo_lower_right'][0]
     #lon_lr = orbit_info_dict['geo_lower_right'][1]
->>>>>>> ae2ad505
+    overlay_info_dict = orbit_info_dict['oco2_overlay_info']
+    var_file = overlay_info_dict['file']
+    if not glob(var_file):
+	print var_file+" does not exist."
+	print "Exiting"
+	sys.exit()
+    var_name = overlay_info_dict['variable']
+    var_plot_name = re.split('/', var_name)[-1]
+    lat_name = overlay_info_dict['lat_name']
+    lon_name = overlay_info_dict['lon_name']
+    orbit_int = overlay_info_dict['orbit']
+
+    #delta_lat = lat_ul - lat_lr
+    #delta_lon = lon_ul - lon_lr
+    #if delta_lon > 180:
+    #    delta_lon -= 360
+    #delta_lon = abs(delta_lon)
+    #
+    #print delta_lat
+    #print delta_lon
+    ##sys.exit()
+
     
     region = orbit_info_dict['region']
     overlay_info_dict = orbit_info_dict['oco2_overlay_info']
@@ -331,204 +295,90 @@
     except:
         interest_pt = []
     try:
-        output_dir = orbit_info_dict['output_dir']
-    except:
-<<<<<<< HEAD
-        print "No warn specifications detected. Output plot will contain all warn levels"
-	lite_warn_lims = [0, 20]
-    if not lite_warn_lims:
-        print "No warn specifications detected. Output plot will contain all warn levels"
-	lite_warn_lims = [0, 20]
-    if lite_warn_lims[0] > lite_warn_lims[1]:
-        print "Lower warn limit is greater than upper warn limit."
+	output_dir = orbit_info_dict['output_dir']
+    except:
+	output_dir = code_dir
+    if not output_dir or not glob(output_dir):
+	print "Either there was no output location specified or the one specified does not exist. Output will go in the code directory"
+	output_dir = code_dir
+
+    try:
+	outfile_name = orbit_info_dict['outfile']
+    except:
+	outfile_name = ""
+
+    try:
+	var_lims = overlay_info_dict['variable_plot_lims']
+    except:
+	var_lims = []
+
+    try:
+	cmap = overlay_info_dict['cmap']
+    except:
+	cmap = ""
+    if not cmap:
+	cmap = "jet"
+
+    try:    
+	region = orbit_info_dict['region']
+    except:
+	region = ""
+
+    ### Prep OCO-2 Variable ###
+
+    h5 = h5py.File(var_file)
+    try:
+	oco2_data_obj = h5[var_name]
+	oco2_data = h5[var_name][:]
+	oco2_data_long_name = oco2_data_obj.attrs.get('long_name')[0]
+	oco2_data_units = oco2_data_obj.attrs.get('units')[0]
+    except:
+	print var_name+" DNE in "+var_file
+	print "Check that the variable name includes any necessary group paths. Ex: /Preprocessors/dp_abp"
 	print "Exiting"
 	sys.exit()
-    for lim in lite_warn_lims:
-        if lim not in np.arange(21):
-            print "Unexpected warn level specification. Limits must be within [0, 20]."
-	    print "Exiting"
-	    sys.exit()
-    
-print "Output plot will include "+lite_quality+" quality soundings with warn levels within "+str(lite_warn_lims)+"\n"
-
-try:
-    interest_pt = orbit_info_dict['ground_site']
-except:
-    interest_pt = []
-
-try:
-    output_dir = orbit_info_dict['output_dir']
-except:
-    output_dir = code_dir
-if not output_dir or not glob(output_dir):
-    print "Either there was no output location specified or the one specified does not exist. Output will go in the code directory"
-    output_dir = code_dir
-  
-try:
-    outfile_name = orbit_info_dict['outfile']
-except:
-    outfile_name = ""
-
-try:
-    var_lims = overlay_info_dict['variable_plot_lims']
-except:
-    var_lims = []
-
-try:
-    cmap = overlay_info_dict['cmap']
-except:
-    cmap = ""
-if not cmap:
-    cmap = "jet"
-    
-try:    
-    region = orbit_info_dict['region']
-except:
-    region = ""
-
-### Pull Aqua-MODIS RGB from GIBS ###
-
-update_GIBS_xml(date, xml_file)
-
-print "Pulling RGB"
-try:
-    pull_Aqua_RGB_GIBS(lat_ul, lon_ul, lat_lr, lon_lr,  xml_file, code_dir+'/intermediate_RGB.tif')
-except:
-    print "Problem pulling RGB. Check that the geolocation bounds specified in the configuration file are for the upper left hand corner and the lower right hand corner"
-
-
-### Pull in and prep RGB tif file ###
-
-ds = gdal.Open(code_dir+'/intermediate_RGB.tif')
-data = ds.ReadAsArray()
-gt = ds.GetGeoTransform()
-proj = ds.GetProjection()
-
-inproj = osr.SpatialReference()
-inproj.ImportFromWkt(proj)
-
-width = ds.RasterXSize
-height = ds.RasterYSize
-
-#Calculate lat/lon lims of RGB
-minx = gt[0]
-miny = gt[3] + width*gt[4] + height*gt[5]
-maxx = gt[0] + width*gt[1] + height*gt[2]
-maxy = gt[3]
-
-
-### Prep OCO-2 Variable ###
-
-h5 = h5py.File(var_file)
-try:
-    oco2_data_obj = h5[var_name]
-    oco2_data = h5[var_name][:]
-    oco2_data_long_name = oco2_data_obj.attrs.get('long_name')[0]
-    oco2_data_units = oco2_data_obj.attrs.get('units')[0]
-except:
-    print var_name+" DNE in "+var_file
-    print "Check that the variable name includes any necessary group paths. Ex: /Preprocessors/dp_abp"
-    print "Exiting"
-    sys.exit()
-try:
-    lat_data = h5[lat_name][:]
-except:
-    print lat_name+" DNE in "+var_file
-    print "Check that the variable name includes any necessary group paths. Ex: SoundingGeometry/sounding_latitude"
-    print "Exiting"
-    sys.exit()
-try:
-    lon_data = h5[lon_name][:]
-except:
-    print lon_name+" DNE in "+var_file
-    print "Check that the variable name includes any necessary group paths. Ex: SoundingGeometry/sounding_longitude"
-    print "Exiting"
-    sys.exit()
-h5.close()
-
-if lite:
-    
-    qf_file_tag = "_all_quality"
-
-    lite_file = LiteFile(var_file)
-    lite_file.open_file()
-    lite_lat = lite_file.get_lat()
-    lite_lon = lite_file.get_lon()
-    lite_sid = lite_file.get_sid()
-    lite_xco2 = lite_file.get_xco2()
-    lite_warn = lite_file.get_warn()
-    lite_qf = lite_file.get_qf()
-    lite_orbit = lite_file.get_orbit()
-    lite_file.close_file()
-
-
-    orbit_subset = np.where(lite_orbit == orbit_int)
-    lite_lat = lite_lat[orbit_subset]
-    lite_lon = lite_lon[orbit_subset]
-    lite_sid = lite_sid[orbit_subset]
-    lite_qf = lite_qf[orbit_subset]
-    lite_xco2 = lite_xco2[orbit_subset]
-    lite_warn = lite_warn[orbit_subset]
-    oco2_data = oco2_data[orbit_subset]
-    lat_data = lat_data[orbit_subset]
-    lon_data = lon_data[orbit_subset]
-=======
-        output_dir = code_dir
-    if not output_dir or not glob(output_dir):
-        print "Either there was no output location specified or the one specified does not exist. Output will go in the code directory"
-        output_dir = code_dir
-
-
-    ### Prep OCO-2 Variable ###
-
-    h5 = h5py.File(var_file)
-    try:
-        oco2_data = h5[var_name][:]
-    except:
-        print var_name+" DNE in "+var_file
-        print "Check that the variable name includes any necessary group paths. Ex: /Preprocessors/dp_abp"
-        print "Exiting"
-        sys.exit()
-    try:
-        lat_data = h5[lat_name][:]
-    except:
-        print lat_name+" DNE in "+var_file
-        print "Check that the variable name includes any necessary group paths. Ex: SoundingGeometry/sounding_latitude"
-        print "Exiting"
-        sys.exit()
-    try:
-        lon_data = h5[lon_name][:]
-    except:
-        print lon_name+" DNE in "+var_file
-        print "Check that the variable name includes any necessary group paths. Ex: SoundingGeometry/sounding_longitude"
-        print "Exiting"
-        sys.exit()
+    try:
+	lat_data = h5[lat_name][:]
+    except:
+	print lat_name+" DNE in "+var_file
+	print "Check that the variable name includes any necessary group paths. Ex: SoundingGeometry/sounding_latitude"
+	print "Exiting"
+	sys.exit()
+    try:
+	lon_data = h5[lon_name][:]
+    except:
+	print lon_name+" DNE in "+var_file
+	print "Check that the variable name includes any necessary group paths. Ex: SoundingGeometry/sounding_longitude"
+	print "Exiting"
+	sys.exit()
     h5.close()
 
     if lite:
-    
-        qf_file_tag = "_all_quality"
-
-        lite_file = LiteFile(var_file)
-        lite_file.open_file()
-        lite_lat = lite_file.get_lat()
-        lite_lon = lite_file.get_lon()
-        lite_sid = lite_file.get_sid()
-        lite_xco2 = lite_file.get_xco2()
-        lite_warn = lite_file.get_warn()
-        lite_qf = lite_file.get_qf()
-        lite_orbit = lite_file.get_orbit()
-        lite_file.close_file()
-
-
-        orbit_subset = np.where(lite_orbit == orbit_int)
-        lite_lat = lite_lat[orbit_subset]
-        lite_lon = lite_lon[orbit_subset]
-        lite_sid = lite_sid[orbit_subset]
-        lite_qf = lite_qf[orbit_subset]
-        lite_xco2 = lite_xco2[orbit_subset]
-        lite_warn = lite_warn[orbit_subset]
->>>>>>> ae2ad505
+
+	qf_file_tag = "_all_quality"
+
+	lite_file = LiteFile(var_file)
+	lite_file.open_file()
+	lite_lat = lite_file.get_lat()
+	lite_lon = lite_file.get_lon()
+	lite_sid = lite_file.get_sid()
+	lite_xco2 = lite_file.get_xco2()
+	lite_warn = lite_file.get_warn()
+	lite_qf = lite_file.get_qf()
+	lite_orbit = lite_file.get_orbit()
+	lite_file.close_file()
+
+
+	orbit_subset = np.where(lite_orbit == orbit_int)
+	lite_lat = lite_lat[orbit_subset]
+	lite_lon = lite_lon[orbit_subset]
+	lite_sid = lite_sid[orbit_subset]
+	lite_qf = lite_qf[orbit_subset]
+	lite_xco2 = lite_xco2[orbit_subset]
+	lite_warn = lite_warn[orbit_subset]
+	oco2_data = oco2_data[orbit_subset]
+	lat_data = lat_data[orbit_subset]
+	lon_data = lon_data[orbit_subset]
     
         # the subset mask part is now 
         # pushed into the do_modis_overlay_plot()
@@ -536,164 +386,77 @@
         #lite_lon_subset_mask = set(np.where(np.logical_and(lite_lon <= maxx, lite_lon >= minx))[0])
 	
         #lite_latlon_subset_mask = list(lite_lat_subset_mask.intersection(lite_lon_subset_mask))
-        
-<<<<<<< HEAD
-    lite_lat = lite_lat[lite_latlon_subset_mask]
-    lite_lon = lite_lon[lite_latlon_subset_mask]
-    lite_sid = lite_sid[lite_latlon_subset_mask]
-    lite_qf = lite_qf[lite_latlon_subset_mask]
-    lite_xco2 = lite_xco2[lite_latlon_subset_mask]
-    lite_warn = lite_warn[lite_latlon_subset_mask]
-    oco2_data = oco2_data[lite_latlon_subset_mask]
-    lat_data = lat_data[lite_latlon_subset_mask]
-    lon_data = lon_data[lite_latlon_subset_mask]
-
-    print "Number of Lite soundings:", len(lite_sid)
-=======
-        #lite_lat = lite_lat[lite_latlon_subset_mask]
-        #lite_lon = lite_lon[lite_latlon_subset_mask]
-        #lite_sid = lite_sid[lite_latlon_subset_mask]
-        #lite_qf = lite_qf[lite_latlon_subset_mask]
-        #lite_xco2 = lite_xco2[lite_latlon_subset_mask]
-        #lite_warn = lite_warn[lite_latlon_subset_mask]
-
-        print "Number of Lite soundings:", len(lite_sid)
->>>>>>> ae2ad505
     
     
         if lite_quality == 'good':
     
-<<<<<<< HEAD
-        quality_mask = np.where(lite_qf == 0)
-	qf_file_tag = "_good_quality"
-	
-	lite_lat = lite_lat[quality_mask]
-	lite_lon = lite_lon[quality_mask]
-	lite_xco2 = lite_xco2[quality_mask]
-	lite_warn = lite_warn[quality_mask]
-	oco2_data = oco2_data[quality_mask]
-	lat_data = lat_data[quality_mask]
-	lon_data = lon_data[quality_mask]
-=======
             quality_mask = np.where(lite_qf == 0)
-	
-            lite_lat = lite_lat[quality_mask]
-            lite_lon = lite_lon[quality_mask]
-            lite_xco2 = lite_xco2[quality_mask]
-            lite_warn = lite_warn[quality_mask]
-	
-            qf_file_tag = "_good_quality"
->>>>>>> ae2ad505
+	    qf_file_tag = "_good_quality"
+
+	    lite_lat = lite_lat[quality_mask]
+	    lite_lon = lite_lon[quality_mask]
+	    lite_xco2 = lite_xco2[quality_mask]
+	    lite_warn = lite_warn[quality_mask]
+	    oco2_data = oco2_data[quality_mask]
+	    lat_data = lat_data[quality_mask]
+	    lon_data = lon_data[quality_mask]
 	
         if lite_quality == 'bad':
-    
-<<<<<<< HEAD
-        quality_mask = np.where(lite_qf == 1)
-	qf_file_tag = "_bad_quality"
+
+            quality_mask = np.where(lite_qf == 1)
+	    qf_file_tag = "_bad_quality"
+
+	    lite_lat = lite_lat[quality_mask]
+	    lite_lon = lite_lon[quality_mask]
+	    lite_xco2 = lite_xco2[quality_mask]
+	    lite_warn = lite_warn[quality_mask]
+	    oco2_data = oco2_data[quality_mask]
+	    lat_data = lat_data[quality_mask]
+	    lon_data = lon_data[quality_mask]
 	
-	lite_lat = lite_lat[quality_mask]
-	lite_lon = lite_lon[quality_mask]
-	lite_xco2 = lite_xco2[quality_mask]
-	lite_warn = lite_warn[quality_mask]
-	oco2_data = oco2_data[quality_mask]
-	lat_data = lat_data[quality_mask]
-	lon_data = lon_data[quality_mask]
-	
-=======
-            quality_mask = np.where(lite_qf == 1)
-	
-            lite_lat = lite_lat[quality_mask]
-            lite_lon = lite_lon[quality_mask]
-            lite_xco2 = lite_xco2[quality_mask]
-            lite_warn = lite_warn[quality_mask]
-	
-            qf_file_tag = "_bad_quality"
->>>>>>> ae2ad505
-	
-        warn_mask = np.where(np.logical_and(lite_warn <= lite_warn_lims[1], lite_warn >= lite_warn_lims[0]))[0]
-    
-<<<<<<< HEAD
-    lite_lat = lite_lat[warn_mask]
-    lite_lon = lite_lon[warn_mask]
-    lite_xco2 = lite_xco2[warn_mask]
-    lite_warn = lite_warn[warn_mask]
-    oco2_data = oco2_data[warn_mask]
-    lat_data = lat_data[warn_mask]
-    lon_data = lon_data[warn_mask]
-
-    wl_file_tag = "_WL_"+str(lite_warn_lims[0])+"to"+str(lite_warn_lims[1])
-
-if not var_lims:
-    var_lims = [np.min(oco2_data), np.max(oco2_data)]
-vmax = int(math.ceil(var_lims[1]))
-vmin = int(math.floor(var_lims[0]))
-
-### Plot prep ###
-
-oco2_data_long_name = re.sub("_", " ", oco2_data_long_name)
-cbar_strings = re.split(' ', oco2_data_long_name)
-cbar_cap_strings = ""
-
-for i, s in enumerate(cbar_strings):
-    cap_s = s
-    if not s[0].isupper():
-        cap_s = s.capitalize()
-    if i % 2 != 0:
-        cbar_cap_strings = cbar_cap_strings + cap_s +"\n"
-    else: 
-        cbar_cap_strings = cbar_cap_strings + cap_s +" "
-cbar_cap_strings = cbar_cap_strings[:-1]
-cbar_name = cbar_cap_strings+'\n('+oco2_data_units+')'
-
-states_provinces = cfeature.NaturalEarthFeature(
-    category='cultural',
-    name='admin_1_states_provinces_lines',
-    scale='50m',
-    facecolor='none')
-
-if not outfile_name:
-    if region:
-        outfile_name = var_plot_name+"_"+region+"_"+straight_up_date+qf_file_tag+wl_file_tag+".png"
-    else:
-        outfile_name = var_plot_name+"_"+straight_up_date+qf_file_tag+wl_file_tag+".png"
-outfile = output_dir+"/"+outfile_name
-
-### Plot the image ###
-fig = plt.figure(figsize=(5,10))
-
-img = plt.imread(code_dir+'/intermediate_RGB.tif')
-img_extent = (minx, maxx, miny, maxy)
-
-ax = plt.axes(projection=ccrs.PlateCarree())
-ax.imshow(img, origin='upper', transform=ccrs.PlateCarree(), extent=img_extent)
-ax.coastlines(resolution='10m', color='black', linewidth=1)
-ax.add_feature(states_provinces, edgecolor='black', linewidth=1)
-ax.add_feature(cfeature.BORDERS, edgecolor='black', linewidth=1)
-if interest_pt:
-    ax.plot(interest_pt[1], interest_pt[0], 'w*', markersize=10, transform=ccrs.Geodetic())
-
-ax.scatter(lon_data, lat_data, c=oco2_data, cmap=cmap, edgecolor='none', s=2, vmin=vmin, vmax=vmax)
-
-cb_ax1 = fig.add_axes([.88, .3, .04, .4])
-norm = mpl.colors.Normalize(vmin = vmin, vmax = vmax)
-cb1 = mpl.colorbar.ColorbarBase(cb_ax1, cmap='jet', orientation = 'vertical', norm = norm)
-cb1_lab = cb1.ax.set_xlabel(cbar_name, labelpad=8)
-#cb1.ax.xticklabel_format(style
-cb1_lab.set_fontsize(7)
-cb1.ax.xaxis.set_label_position("top")
-cb1.ax.tick_params(labelsize=6)
-=======
-        lite_lat = lite_lat[warn_mask]
-        lite_lon = lite_lon[warn_mask]
-        lite_xco2 = lite_xco2[warn_mask]
-        lite_warn = lite_warn[warn_mask]
-
-        wl_file_tag = "_WL_"+str(lite_warn_lims[0])+"to"+str(lite_warn_lims[1])
-
-    outfile = output_dir+'/'+region+"_"+straight_up_date+qf_file_tag+wl_file_tag+".png"
->>>>>>> ae2ad505
+	warn_mask = np.where(np.logical_and(lite_warn <= lite_warn_lims[1], lite_warn >= lite_warn_lims[0]))[0]
+
+	lite_lat = lite_lat[warn_mask]
+	lite_lon = lite_lon[warn_mask]
+	lite_xco2 = lite_xco2[warn_mask]
+	lite_warn = lite_warn[warn_mask]
+	oco2_data = oco2_data[warn_mask]
+	lat_data = lat_data[warn_mask]
+	lon_data = lon_data[warn_mask]
+
+	wl_file_tag = "_WL_"+str(lite_warn_lims[0])+"to"+str(lite_warn_lims[1])
+
+    if not var_lims:
+	var_lims = [np.min(oco2_data), np.max(oco2_data)]
+    vmax = int(math.ceil(var_lims[1]))
+    vmin = int(math.floor(var_lims[0]))
+
+    ### Plot prep ###
+
+    oco2_data_long_name = re.sub("_", " ", oco2_data_long_name)
+    cbar_strings = re.split(' ', oco2_data_long_name)
+    cbar_cap_strings = ""
+
+    for i, s in enumerate(cbar_strings):
+	cap_s = s
+	if not s[0].isupper():
+            cap_s = s.capitalize()
+	if i % 2 != 0:
+            cbar_cap_strings = cbar_cap_strings + cap_s +"\n"
+	else: 
+            cbar_cap_strings = cbar_cap_strings + cap_s +" "
+    cbar_cap_strings = cbar_cap_strings[:-1]
+    cbar_name = cbar_cap_strings+'\n('+oco2_data_units+')'
+
+    if not outfile_name:
+	if region:
+            outfile_name = var_plot_name+"_"+region+"_"+straight_up_date+qf_file_tag+wl_file_tag+".png"
+	else:
+            outfile_name = var_plot_name+"_"+straight_up_date+qf_file_tag+wl_file_tag+".png"
+    outfile = output_dir+"/"+outfile_name
 
     do_modis_overlay_plot(orbit_info_dict['geo_lower_right'], 
                           orbit_info_dict['geo_upper_left'],
-                          date, region, lite_lat, lite_lon, lite_xco2, 
-                          var_lims=var_lims, outfile=outfile, var_label='XCO2\n(ppm)')+                          date, lat_data, lon_data, oco2_data, 
+                          var_lims=[vmin,vmax], interest_pt=interest_pt, cmap=cmap,
+			  outfile=outfile, var_label=cbar_name)